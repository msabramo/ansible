*.py[co]
build
# Emacs backup files...
*~
.\#*
# (s)rpm building stuff
MANIFEST
dist
rpm-build
# Eclipse/PyDev stuff...
.project
.pydevproject
# PyCharm stuff
.idea
# Mac OS X stuff
.DS_Store
<<<<<<< HEAD
# manpage build results (not all checked in)
docs/man/man3/*
=======
# Sublime stuff
*.sublime-project
*.sublime-workspace
>>>>>>> 4a6b5c5d
<|MERGE_RESOLUTION|>--- conflicted
+++ resolved
@@ -14,11 +14,8 @@
 .idea
 # Mac OS X stuff
 .DS_Store
-<<<<<<< HEAD
 # manpage build results (not all checked in)
 docs/man/man3/*
-=======
 # Sublime stuff
 *.sublime-project
-*.sublime-workspace
->>>>>>> 4a6b5c5d
+*.sublime-workspace